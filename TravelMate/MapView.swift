import SwiftUI
import MapKit

// A helper struct to make our map item identifiable for the Map view.
struct IdentifiablePlace: Identifiable {
    let id: UUID
    let mapItem: MKMapItem
    
    init(mapItem: MKMapItem) {
        self.id = UUID()
        self.mapItem = mapItem
    }
}

// A simple class to hold map state that needs to be accessed directly, bypassing SwiftUI's state update cycle.
class MapStateHolder: ObservableObject {
    var currentRegion: MKCoordinateRegion?
}

// Main View for the application
struct MapView: View {
    @StateObject private var locationManager = LocationManager()
    @StateObject private var searchService = LocationSearchService()
    @StateObject private var routeViewModel = RouteViewModel()
    
    @State private var searchText = ""
    @State private var position: MapCameraPosition = .automatic
    @State private var selectedPlace: IdentifiablePlace?
<<<<<<< HEAD
=======

    @State private var selectedMapFeature: MapFeature?

>>>>>>> 5d5a8cd9

>>>>>>> V2
    @State private var isLocationSelected = false // Tracks if a location is selected in the main search
    @State private var isInitialLocationSet = false // Tracks if the map has centered on the initial location.
    @State private var isMapReady = false // Tracks if the map has reported its initial state.
    @State private var isSelectionInProgress = false

    // Toggle to show MapLibre transit base map instead of Apple MapKit
    @State private var showTransitBaseMap = false
<<<<<<< HEAD
    @State private var visibleRegion: MKCoordinateRegion? // Tracks the map's visible region
<<<<<<< HEAD
=======
=======
    @StateObject private var mapStateHolder = MapStateHolder()
>>>>>>> 5d5a8cd9

    // State for Location Detail sheet
    @State private var showLocationDetailSheet: Bool = false
    @State private var sheetDetent: Detent = .half // Default detent

    // State for alert when trying to view details without a selection
    @State private var showAlertForNoSelection: Bool = false
    @State private var alertMessage: String = ""
>>>>>>> V2

    // An enum and state property to manage the focus state of the main search bar.
    private enum SearchField: Hashable {
        case main
    }
    @FocusState private var focusedField: SearchField?

    // Enum to represent the different tabs in the navigation bar.
    enum Tab {
        case map, route, journey, settings
    }
    // State variable to track the currently selected tab.
    @State private var selectedTab: Tab = .map

    var body: some View {
        ZStack {
            // The content of the view changes based on the selected tab.
            VStack {
                switch selectedTab {
                case .map:
                    mapView
                case .route:
                    RouteView(viewModel: routeViewModel) {
                        self.selectedTab = .map
                    }
                    .environmentObject(locationManager)
                case .journey:
                    JourneyView()
                case .settings:
                    SettingsView()
                }
            }
            
            // The bottom navigation bar is always visible on top.
            VStack {
                Spacer()
                bottomNavBar
            }
            .ignoresSafeArea() // Allow nav bar to go to the bottom edge
        }
        .alert("Invalid Search", isPresented: $showAlertForNoSelection) {
            Button("OK") { }
        } message: {
            Text(alertMessage)
        }
        .bottomSheet(isPresented: $showLocationDetailSheet,
             currentDetent: $sheetDetent,
             onDismiss: { sheetDetent = .half }) {
            locationDetailContent
        }
        .onChange(of: routeViewModel.selectedRoute) { _, newSelectedRoute in
            handleAppleRouteChange(newSelectedRoute)
        }
        .onChange(of: routeViewModel.selectedTransitRoute) { _, newTransitRoute in
            handleTransitRouteChange(newTransitRoute)
        }

        .onSubmit(of: .search) {
            searchAndSelect(for: searchText)
        }
        .onChange(of: selectedTab) { oldValue, newValue in
            // Clear the route only when navigating away from map-related views.
            if newValue == .journey || newValue == .settings {
                routeViewModel.routes = []
                routeViewModel.fromItem = nil
                routeViewModel.toItem = nil
                searchText = "" // Clear MapView's search text
                selectedPlace = nil // Clear MapView's selected place pin
            }
        }
        .onChange(of: locationManager.location) { _, newLocation in
            handleLocationChange(newLocation)
        }
        }
    
    // The view content for the "Map" tab.
    private var mapView: some View {
        ZStack {
<<<<<<< HEAD
            Map(position: $position) {
                UserAnnotation()
                
                // Show single selected place only if no routes are active.
                if routeViewModel.routes.isEmpty, let place = selectedPlace {
                    Annotation(place.mapItem.name ?? "Location", coordinate: place.mapItem.placemark.coordinate) {
                        HStack(spacing: 4) {
                            Text(place.mapItem.name ?? "")
                                .font(.caption).padding(6).background(.white)
                                .clipShape(RoundedRectangle(cornerRadius: 8)).shadow(radius: 2, y: 1)
                            Image(systemName: "mappin.circle.fill")
                                .font(.system(size: 40)).foregroundColor(.red)
                        }
                    }
                }

                // Display route markers if routes are available.
                if let fromItem = routeViewModel.fromItem {
                    Annotation(fromItem.name ?? "From", coordinate: fromItem.placemark.coordinate) {
                        Image(systemName: "mappin.circle.fill")
                            .font(.system(size: 40)).foregroundColor(.blue)
                    }
                }

                if let toItem = routeViewModel.toItem {
                    Annotation(toItem.name ?? "To", coordinate: toItem.placemark.coordinate) {
                        Image(systemName: "mappin.circle.fill")
                            .font(.system(size: 40)).foregroundColor(.red)
=======
            // Compute pins / markers to show on the map
            let mapItems: [MKMapItem] = {
                var items: [MKMapItem] = []
                if routeViewModel.routes.isEmpty && routeViewModel.transitRoutes.isEmpty, let place = selectedPlace {
                    items.append(place.mapItem)
                }
                if let from = routeViewModel.fromItem {
                    items.append(from)
                }
                if let to = routeViewModel.toItem {
                    items.append(to)
                }
                return items
            }()
            
            if showTransitBaseMap {
                TransitView()
                    .ignoresSafeArea()
            } else {
                SwiftUIMap(
                    mapItems: mapItems,
                    overlayPolyline: routeViewModel.selectedRoute?.polyline ?? routeViewModel.selectedTransitRoute?.polyline,
                    highlightItem: (selectedMapFeature == nil ? selectedPlace?.mapItem : nil),
                    position: $position,
                    onSelectionChange: { newSelection in
                        handleMapSelectionChange(newSelection)
                    },
                    onRegionChange: { region in
                        if !self.isSelectionInProgress {
                            // Update the position to follow the user's gestures, ensuring smooth control.
                            self.position = .region(region)
                            self.mapStateHolder.currentRegion = region
                        }

                        if !isMapReady {
                            isMapReady = true
                        }
>>>>>>> 5d5a8cd9
                    }
                }

                // Display the selected route if available.
                if let selectedRoute = routeViewModel.selectedRoute {
                    MapPolyline(selectedRoute.polyline)
                        .stroke(Color.blue, lineWidth: 5)
                }
            }
            .onTapGesture { focusedField = nil }
            .onMapCameraChange { context in
                visibleRegion = context.region
            }
            .ignoresSafeArea()
            
            VStack {
                LinearGradient(colors: [Color.black.opacity(0.2), .clear], startPoint: .top, endPoint: .bottom)
                    .frame(height: 150)
                Spacer()
            }
            .ignoresSafeArea()
            .allowsHitTesting(false)

            mainMapInterface
        }
        // Dismiss keyboard and disable editing when tapping anywhere outside the search field.
        .simultaneousGesture(TapGesture().onEnded {
            // Dismiss keyboard when tapping outside.
            self.focusedField = nil
        })
    } // End of mainBody
    
    // MARK: - Helpers and subviews

    private func dismissKeyboard() {
        focusedField = nil
    }

    // Existing helper views continue below...
    
    // MARK: - onChange Handlers
    
    private func handleAppleRouteChange(_ newRoute: MKRoute?) {
        guard let route = newRoute else { return }
        selectedPlace = nil
        var region = MKCoordinateRegion(route.polyline.boundingMapRect)
        region.span.latitudeDelta *= 1.4
        region.span.longitudeDelta *= 1.4
        applyRegion(region)
    }
    
    private func handleTransitRouteChange(_ newTransitRoute: APIServices.TransitRoute?) {
        guard let transit = newTransitRoute else { return }
        selectedPlace = nil
        var region = MKCoordinateRegion(transit.polyline.boundingMapRect)
        region.span.latitudeDelta *= 1.4
        region.span.longitudeDelta *= 1.4
        applyRegion(region)
    }
    
    private func handleMapSelectionChange(_ newSelection: MapKit.MapSelection<MKMapItem>?) {
        guard let selection = newSelection else {
            // When selection is cleared, dismiss the sheet.
            showLocationDetailSheet = false
            selectedMapFeature = nil
            return
        }

        // If the user selected a built-in POI, we get a MapFeature.
        if let feature = selection.feature {
            // Ensure we only respond to taps on actual points of interest.
            guard feature.kind == .pointOfInterest else { return }

            // Create a map item from the feature and finalize the selection.
            let placemark = MKPlacemark(coordinate: feature.coordinate)
            let mapItem = MKMapItem(placemark: placemark)
            mapItem.name = feature.title
            
            // Finalize selection and present the sheet immediately for a direct map tap.
            handleMainSearchSelection(mapItem, from: feature, presentSheet: true)
        }
    }

    /// Centralized handler for any selection (search, POI tap) to update state and UI.
    private func handleMainSearchSelection(_ mapItem: MKMapItem, from feature: MapFeature? = nil, presentSheet: Bool = false) {
        isSelectionInProgress = true

        self.selectedPlace = IdentifiablePlace(mapItem: mapItem)
        self.selectedMapFeature = feature
        self.searchText = mapItem.name ?? ""
        self.isLocationSelected = true
        self.searchService.searchResults = []
        self.dismissKeyboard()

        // Re-centre the map on the selection, preserving the user's current zoom level.
        if let coordinate = mapItem.placemark.location?.coordinate {
            // Determine the span to preserve zoom without using pattern binding in expressions.
            let preservedSpan: MKCoordinateSpan? = mapStateHolder.currentRegion?.span
            
            if let span = preservedSpan {
                let region = MKCoordinateRegion(center: coordinate, span: span)
                applyRegion(region)
            } else {
                // No known span yet – skip recentering to avoid unwanted zoom.
                isSelectionInProgress = false
            }
        }
        
        if presentSheet {
            self.showLocationDetailSheet = true
        }
    }



    private func handleTabChange(_ newTab: MapView.Tab) {
        if newTab == .journey || newTab == .settings {
            routeViewModel.routes = []
            routeViewModel.transitRoutes = []
            routeViewModel.selectedTransitRoute = nil
            routeViewModel.fromItem = nil
            routeViewModel.toItem = nil
            searchText = ""
            selectedPlace = nil
            isLocationSelected = false
        }
    }
    
    private func handleLocationChange(_ location: CLLocation?) {
        guard let userLocation = location, !isInitialLocationSet else { return }
        let userRegion = MKCoordinateRegion(
            center: userLocation.coordinate,
            span: MKCoordinateSpan(latitudeDelta: 0.01, longitudeDelta: 0.01)
        )
        applyRegion(userRegion)
        isInitialLocationSet = true
    }
    
    /// Smoothly centers the map on the provided region while preserving user interaction.
    /// - Parameter region: The target coordinate region.
        private func applyRegion(_ region: MKCoordinateRegion) {
        // Animate to region without altering the user's current zoom preference.
        withAnimation(.easeInOut(duration: 0.3)) {
            position = .region(region)
            mapStateHolder.currentRegion = region // ensure future zoom operations use this center
        }

        // Use a delayed task to reset the flag after the animation has likely completed.
        DispatchQueue.main.asyncAfter(deadline: .now() + 0.5) {
            self.isSelectionInProgress = false
        }
    }

    private var mainMapInterface: some View {
        ZStack {
            VStack(spacing: 0) {
                HStack {
                    HStack(spacing: 12) {

                        TextField("Search for a destination", text: $searchText)
                            .foregroundColor(isLocationSelected ? .blue : .primary)
                            .focused($focusedField, equals: .main)
                            .onChange(of: searchText) {
                                // Only trigger a new search if the user is actively typing in the search field.
                                if focusedField == .main {
                                    isLocationSelected = false
                                    searchService.queryFragment = searchText
                                }
                                
                                // If text is fully cleared, also remove the map pin.
                                if searchText.isEmpty {
                                    selectedPlace = nil
                                    isLocationSelected = false // Ensure state is reset when cleared
                                }
                            }

                        if !searchText.isEmpty {
                            Button(action: {
                                searchText = ""
                                searchService.searchResults = []
                                isLocationSelected = false
                                focusedField = .main // Keep focus on text field after clearing
                            }) {
                                Image(systemName: "xmark.circle.fill").foregroundColor(.secondary)
                            }
                        }
                        // Info button to show location details
                        Button {
                            if isLocationSelected, selectedPlace != nil {
                                showLocationDetailSheet = true
                                
                            } else {
                                alertMessage = "Please select a location from the search results first, or search for a location."
                                showAlertForNoSelection = true
                                
                            }
                            focusedField = nil // Dismiss keyboard after tapping info button
                        } label: {
                            Image(systemName: "magnifyingglass")
                                .foregroundColor(.gray) // Consistent icon color
                                .padding(8)
                        }
                        .disabled(searchText.isEmpty && !isLocationSelected) // Keep disabled logic if appropriate
                    }
                    .padding(EdgeInsets(top: 6, leading: 12, bottom: 6, trailing: 12))
                    .background(Color.white)
                    .clipShape(RoundedRectangle(cornerRadius: 12))
                    .shadow(radius: 5, y: 3)
                    
                    // This is the "Directions/Go" button, separate from the TextField's internal buttons
                    Button(action: { searchAndSelect(for: searchText) }) {
                        Image(systemName: "arrow.right.circle.fill")
                            .font(.system(size: 32))
                            .foregroundColor(.accentColor)
                    }
                    .disabled(searchText.isEmpty || !isLocationSelected)
                }
                .padding(.horizontal).padding(.top)

                // Search dropdown extracted for faster type-checking
                searchResultsDropdown
                
                Spacer()
            }
            .onChange(of: locationManager.location) {
                searchService.currentLocation = locationManager.location
            }
            
            VStack {
                Spacer()
                HStack {
                    Spacer()
                    VStack(spacing: 8) {
                        // Transit map toggle button (above geolocation)
                        Button(action: { showTransitBaseMap.toggle() }) {
                            Image(systemName: showTransitBaseMap ? "mappin.and.ellipse" : "tram.fill.tunnel")
                                .font(.system(size: 20, weight: .medium))
                                .padding(10)
                                .frame(width: 44, height: 44)
                        }
                        .background(.thinMaterial)
                        .clipShape(RoundedRectangle(cornerRadius: 8))
                        .shadow(radius: 4)

                        Button(action: {
                            if let userLocation = locationManager.location {
                                let span = mapStateHolder.currentRegion?.span ?? MKCoordinateSpan(latitudeDelta: 0.01, longitudeDelta: 0.01)
                                let userRegion = MKCoordinateRegion(center: userLocation.coordinate, span: span)
                                applyRegion(userRegion)
                            }
                        }) {
                            Image(systemName: "location.fill").font(.title2).padding(10).frame(width: 44, height: 44)
                        }
                        .background(.thinMaterial)
                        .clipShape(RoundedRectangle(cornerRadius: 8))
                        .shadow(radius: 4)
                        
                        VStack(spacing: 0) {
                            Button(action: { zoom(in: true) }) { 
                                Image(systemName: "plus")
                                .font(.system(size: 20, weight: .medium))
                                .padding(10)
                                .frame(width: 44, height: 44) 
                            }
                            Divider().frame(width: 28)
                            Button(action: { zoom(in: false) }) { 
                                Image(systemName: "minus")
                                .font(.system(size: 20, weight: .medium))
                                .padding(10)
                                .frame(width: 44, height: 44) 
                            }
                        }
                        .background(.thinMaterial)
                        .clipShape(RoundedRectangle(cornerRadius: 8))
                        .shadow(radius: 4)
                    }
                    .padding()
                    .padding(.bottom, 35.0)
                }
            }
        }
    }
    
    @ViewBuilder
    private var mainTabContent: some View {
        switch selectedTab {
        case .map:
            AnyView(mapView)
        case .route:
            AnyView(RouteView(viewModel: routeViewModel) {
                self.selectedTab = .map
            }
            .environmentObject(locationManager))
        case .journey:
            AnyView(JourneyView())
        case .settings:
            AnyView(SettingsView())
        }
    }
    
    @ViewBuilder
    private var locationDetailContent: some View {
        if let place = selectedPlace {
            LocationView(selectedTab: $selectedTab, mapItem: place.mapItem, mapFeature: selectedMapFeature)
                .environmentObject(routeViewModel)
        } else {
            Text("No location details available.")
                .padding()
        }
    }
    
    @ViewBuilder
    private var rootStack: some View {
        ZStack {
            mainTabContent
            bottomNavOverlay
        }
    }
    
    private var bottomNavOverlay: some View {
        VStack {
            Spacer()
            bottomNavBar
        }
        .ignoresSafeArea()
    }
    
    // The bottom navigation bar view.
    private var bottomNavBar: some View {
        VStack(spacing: 0) {
            Divider()
            HStack(alignment: .bottom) {
                navBarButton(icon: "map.fill", text: "Map", tab: .map)
                navBarButton(icon: "tram.fill", text: "Route", tab: .route, size: 22)
                navBarButton(icon: "figure.walk.motion", text: "Journey", tab: .journey, size:22)
                navBarButton(icon: "gear", text: "Settings", tab: .settings)
            }
            .padding(.top, 8.0).padding(.bottom, 18.0).padding(.horizontal, 17)
            .frame(maxWidth: .infinity)
            .background(
                Rectangle()
                    .fill(.thinMaterial)
                    .ignoresSafeArea()
            )
            .clipShape(.rect(topLeadingRadius: 25, topTrailingRadius: 25))
        }
    }

    // Helper function to create a standard navigation bar button.
    private func navBarButton(icon: String, text: String, tab: MapView.Tab, size: CGFloat = 24) -> some View {
        Button(action: {
            selectedTab = tab
        }) {
            VStack(spacing: 4) {
                Image(systemName: icon)
                    .font(.system(size: size))
                Text(text)
                    .font(.caption)
            }
            .foregroundColor(selectedTab == tab ? .blue : .gray)
            .frame(maxWidth: .infinity)
        }
    }
    
<<<<<<< HEAD
    private func handleMainSearchSelection(_ completion: MKLocalSearchCompletion) {
        let request = MKLocalSearch.Request(completion: completion)
        let search = MKLocalSearch(request: request)
        search.start { response, error in
            guard let mapItem = response?.mapItems.first else {
                
                return
            }
            DispatchQueue.main.async {
<<<<<<< HEAD
                self.route = nil            // Clear previous route
                self.fromRouteMapItem = nil // Clear previous 'From' marker
                self.toRouteMapItem = nil   // Clear previous 'To' marker
=======
                self.routeViewModel.routes = [] // Clear previous routes
                self.routeViewModel.fromItem = nil // Clear previous 'From' marker data in ViewModel
                self.routeViewModel.toItem = nil   // Clear previous 'To' marker data in ViewModel
>>>>>>> V2
                self.selectedPlace = IdentifiablePlace(mapItem: mapItem)
                if let coordinate = mapItem.placemark.location?.coordinate {
                    let newRegion = MKCoordinateRegion(center: coordinate, span: MKCoordinateSpan(latitudeDelta: 0.01, longitudeDelta: 0.01))
                    withAnimation { self.position = .region(newRegion) }
                }
                isSelectionInProgress = true
                self.searchText = "\(mapItem.name ?? ""), \(mapItem.placemark.title ?? "")"
                self.isLocationSelected = true
                self.searchService.searchResults = []
                
                DispatchQueue.main.asyncAfter(deadline: .now() + 0.1, execute: {
                    isSelectionInProgress = false
                })
            }
        }
    }

    private func searchAndRoute(to query: String) {
        guard let userLocation = locationManager.location else { return }
=======
 
>>>>>>> 5d5a8cd9

    private func searchAndSelect(for query: String) {
        let request = MKLocalSearch.Request()
        request.naturalLanguageQuery = query
        if let region = mapStateHolder.currentRegion {
            request.region = region
        }

        let search = MKLocalSearch(request: request)
        search.start { response, error in
<<<<<<< HEAD
            guard let destinationItem = response?.mapItems.first else {
                
                return
            }
            let sourceItem = MKMapItem(placemark: MKPlacemark(coordinate: userLocation.coordinate))
            
            DispatchQueue.main.async {
                // Set items in the shared view model and calculate the route
                self.routeViewModel.fromItem = sourceItem
                self.routeViewModel.toItem = destinationItem
                self.routeViewModel.calculateRoutes { success in
                    // The onChange modifier on routes will handle camera changes.
                    if success {
                        
                    } 
                }
                
                // Update UI
                isSelectionInProgress = true
                self.searchText = "\(destinationItem.name ?? ""), \(destinationItem.placemark.title ?? "")"
                self.isLocationSelected = true
                self.searchService.searchResults = []
                
                DispatchQueue.main.asyncAfter(deadline: .now() + 0.1, execute: {
                    isSelectionInProgress = false
                })
            }
        }
    }
    
<<<<<<< HEAD
    private func calculateRoute(from: MKMapItem, to: MKMapItem) {
        self.selectedPlace = nil // Clear single selected place when showing a route
        let request = MKDirections.Request()
        request.source = from
        request.destination = to
        request.transportType = .automobile

        self.fromRouteMapItem = from // Set 'From' marker for display
        self.toRouteMapItem = to     // Set 'To' marker for display

        let directions = MKDirections(request: request)
        directions.calculate { response, error in
            guard let routeResponse = response?.routes.first else {
                if let error = error { print("Route calculation error: \(error.localizedDescription)") }
                return
=======
            if let mapItem = response?.mapItems.first {
                DispatchQueue.main.async {
                    self.handleMainSearchSelection(mapItem, presentSheet: true)
                }
>>>>>>> 5d5a8cd9
            }
            DispatchQueue.main.async(execute: {
                self.route = routeResponse.polyline // Changed self?.route to self.route
                // Convert the route's bounding box to a region
                var region = MKCoordinateRegion(routeResponse.polyline.boundingMapRect)
                // Zoom out by increasing the span by 40%
                region.span.latitudeDelta *= 1.4
                region.span.longitudeDelta *= 1.4

                withAnimation {
                    self.position = .region(region)
                }
            })
        }
    }
    
<<<<<<< HEAD
=======
>>>>>>> V2
    private func zoom(in zoomIn: Bool) {
        guard let currentRegion = visibleRegion else { return }
        let factor = zoomIn ? 0.5 : 2
        let newSpan = MKCoordinateSpan(latitudeDelta: currentRegion.span.latitudeDelta * factor, longitudeDelta: currentRegion.span.longitudeDelta * factor)
        let newRegion = MKCoordinateRegion(center: currentRegion.center, span: newSpan)
        withAnimation { position = .region(newRegion) }
=======


    // MARK: - Extracted Views
    @ViewBuilder
    private var searchResultsDropdown: some View {
        if !searchText.isEmpty && !isLocationSelected {
            VStack(spacing: 0) {
                ForEach(searchService.searchResults) { result in
                                        Button(action: {
                        let request = MKLocalSearch.Request(completion: result.completion)
                        let search = MKLocalSearch(request: request)
                        search.start { response, error in
                            if let mapItem = response?.mapItems.first {
                                DispatchQueue.main.async {
                                    self.handleMainSearchSelection(mapItem, presentSheet: false)
                                }
                            }
                        }
                    }) {
                        HStack {
                            VStack(alignment: .leading, spacing: 4) {
                                Text(result.resolvedTitle ?? result.completion.title)
                                    .font(.headline)
                                    .foregroundColor(.primary)
                                Text(result.resolvedSubtitle ?? result.completion.subtitle)
                                    .font(.subheadline)
                                    .foregroundColor(.secondary)
                            }
                            Spacer()
                            Text(result.distance)
                                .font(.caption)
                                .foregroundColor(.secondary)
                        }
                        .padding()
                    }
                    .buttonStyle(.plain)
                    if result != searchService.searchResults.last { Divider().padding(.horizontal) }
                }
            }
            .background(.thinMaterial)
            .clipShape(RoundedRectangle(cornerRadius: 12))
            .shadow(radius: 5, y: 3)
            .padding(.horizontal)
            .padding(.top, 4)
        }
>>>>>>> 5d5a8cd9
    }

private func zoom(in zoomIn: Bool) {
    guard let currentRegion = mapStateHolder.currentRegion else { return }
    let factor = zoomIn ? 0.5 : 2
    let newSpan = MKCoordinateSpan(latitudeDelta: currentRegion.span.latitudeDelta * factor, longitudeDelta: currentRegion.span.longitudeDelta * factor)
    let newRegion = MKCoordinateRegion(center: currentRegion.center, span: newSpan)
    applyRegion(newRegion)
}
}
#Preview {
    MapView()
}<|MERGE_RESOLUTION|>--- conflicted
+++ resolved
@@ -26,14 +26,10 @@
     @State private var searchText = ""
     @State private var position: MapCameraPosition = .automatic
     @State private var selectedPlace: IdentifiablePlace?
-<<<<<<< HEAD
-=======
 
     @State private var selectedMapFeature: MapFeature?
 
->>>>>>> 5d5a8cd9
-
->>>>>>> V2
+
     @State private var isLocationSelected = false // Tracks if a location is selected in the main search
     @State private var isInitialLocationSet = false // Tracks if the map has centered on the initial location.
     @State private var isMapReady = false // Tracks if the map has reported its initial state.
@@ -41,13 +37,7 @@
 
     // Toggle to show MapLibre transit base map instead of Apple MapKit
     @State private var showTransitBaseMap = false
-<<<<<<< HEAD
-    @State private var visibleRegion: MKCoordinateRegion? // Tracks the map's visible region
-<<<<<<< HEAD
-=======
-=======
     @StateObject private var mapStateHolder = MapStateHolder()
->>>>>>> 5d5a8cd9
 
     // State for Location Detail sheet
     @State private var showLocationDetailSheet: Bool = false
@@ -56,7 +46,6 @@
     // State for alert when trying to view details without a selection
     @State private var showAlertForNoSelection: Bool = false
     @State private var alertMessage: String = ""
->>>>>>> V2
 
     // An enum and state property to manage the focus state of the main search bar.
     private enum SearchField: Hashable {
@@ -72,31 +61,13 @@
     @State private var selectedTab: Tab = .map
 
     var body: some View {
-        ZStack {
-            // The content of the view changes based on the selected tab.
-            VStack {
-                switch selectedTab {
-                case .map:
-                    mapView
-                case .route:
-                    RouteView(viewModel: routeViewModel) {
-                        self.selectedTab = .map
-                    }
-                    .environmentObject(locationManager)
-                case .journey:
-                    JourneyView()
-                case .settings:
-                    SettingsView()
-                }
-            }
-            
-            // The bottom navigation bar is always visible on top.
-            VStack {
-                Spacer()
-                bottomNavBar
-            }
-            .ignoresSafeArea() // Allow nav bar to go to the bottom edge
-        }
+        mainBody
+    }
+    
+    // MARK: - Extracted heavy body to separate property to aid the type checker.
+    @ViewBuilder
+    private var mainBody: some View {
+        AnyView(rootStack)
         .alert("Invalid Search", isPresented: $showAlertForNoSelection) {
             Button("OK") { }
         } message: {
@@ -118,14 +89,7 @@
             searchAndSelect(for: searchText)
         }
         .onChange(of: selectedTab) { oldValue, newValue in
-            // Clear the route only when navigating away from map-related views.
-            if newValue == .journey || newValue == .settings {
-                routeViewModel.routes = []
-                routeViewModel.fromItem = nil
-                routeViewModel.toItem = nil
-                searchText = "" // Clear MapView's search text
-                selectedPlace = nil // Clear MapView's selected place pin
-            }
+            handleTabChange(newValue)
         }
         .onChange(of: locationManager.location) { _, newLocation in
             handleLocationChange(newLocation)
@@ -135,36 +99,6 @@
     // The view content for the "Map" tab.
     private var mapView: some View {
         ZStack {
-<<<<<<< HEAD
-            Map(position: $position) {
-                UserAnnotation()
-                
-                // Show single selected place only if no routes are active.
-                if routeViewModel.routes.isEmpty, let place = selectedPlace {
-                    Annotation(place.mapItem.name ?? "Location", coordinate: place.mapItem.placemark.coordinate) {
-                        HStack(spacing: 4) {
-                            Text(place.mapItem.name ?? "")
-                                .font(.caption).padding(6).background(.white)
-                                .clipShape(RoundedRectangle(cornerRadius: 8)).shadow(radius: 2, y: 1)
-                            Image(systemName: "mappin.circle.fill")
-                                .font(.system(size: 40)).foregroundColor(.red)
-                        }
-                    }
-                }
-
-                // Display route markers if routes are available.
-                if let fromItem = routeViewModel.fromItem {
-                    Annotation(fromItem.name ?? "From", coordinate: fromItem.placemark.coordinate) {
-                        Image(systemName: "mappin.circle.fill")
-                            .font(.system(size: 40)).foregroundColor(.blue)
-                    }
-                }
-
-                if let toItem = routeViewModel.toItem {
-                    Annotation(toItem.name ?? "To", coordinate: toItem.placemark.coordinate) {
-                        Image(systemName: "mappin.circle.fill")
-                            .font(.system(size: 40)).foregroundColor(.red)
-=======
             // Compute pins / markers to show on the map
             let mapItems: [MKMapItem] = {
                 var items: [MKMapItem] = []
@@ -202,21 +136,10 @@
                         if !isMapReady {
                             isMapReady = true
                         }
->>>>>>> 5d5a8cd9
                     }
-                }
-
-                // Display the selected route if available.
-                if let selectedRoute = routeViewModel.selectedRoute {
-                    MapPolyline(selectedRoute.polyline)
-                        .stroke(Color.blue, lineWidth: 5)
-                }
-            }
-            .onTapGesture { focusedField = nil }
-            .onMapCameraChange { context in
-                visibleRegion = context.region
-            }
-            .ignoresSafeArea()
+                )
+                .ignoresSafeArea()
+            }
             
             VStack {
                 LinearGradient(colors: [Color.black.opacity(0.2), .clear], startPoint: .top, endPoint: .bottom)
@@ -567,47 +490,7 @@
         }
     }
     
-<<<<<<< HEAD
-    private func handleMainSearchSelection(_ completion: MKLocalSearchCompletion) {
-        let request = MKLocalSearch.Request(completion: completion)
-        let search = MKLocalSearch(request: request)
-        search.start { response, error in
-            guard let mapItem = response?.mapItems.first else {
-                
-                return
-            }
-            DispatchQueue.main.async {
-<<<<<<< HEAD
-                self.route = nil            // Clear previous route
-                self.fromRouteMapItem = nil // Clear previous 'From' marker
-                self.toRouteMapItem = nil   // Clear previous 'To' marker
-=======
-                self.routeViewModel.routes = [] // Clear previous routes
-                self.routeViewModel.fromItem = nil // Clear previous 'From' marker data in ViewModel
-                self.routeViewModel.toItem = nil   // Clear previous 'To' marker data in ViewModel
->>>>>>> V2
-                self.selectedPlace = IdentifiablePlace(mapItem: mapItem)
-                if let coordinate = mapItem.placemark.location?.coordinate {
-                    let newRegion = MKCoordinateRegion(center: coordinate, span: MKCoordinateSpan(latitudeDelta: 0.01, longitudeDelta: 0.01))
-                    withAnimation { self.position = .region(newRegion) }
-                }
-                isSelectionInProgress = true
-                self.searchText = "\(mapItem.name ?? ""), \(mapItem.placemark.title ?? "")"
-                self.isLocationSelected = true
-                self.searchService.searchResults = []
-                
-                DispatchQueue.main.asyncAfter(deadline: .now() + 0.1, execute: {
-                    isSelectionInProgress = false
-                })
-            }
-        }
-    }
-
-    private func searchAndRoute(to query: String) {
-        guard let userLocation = locationManager.location else { return }
-=======
  
->>>>>>> 5d5a8cd9
 
     private func searchAndSelect(for query: String) {
         let request = MKLocalSearch.Request()
@@ -618,85 +501,14 @@
 
         let search = MKLocalSearch(request: request)
         search.start { response, error in
-<<<<<<< HEAD
-            guard let destinationItem = response?.mapItems.first else {
-                
-                return
-            }
-            let sourceItem = MKMapItem(placemark: MKPlacemark(coordinate: userLocation.coordinate))
-            
-            DispatchQueue.main.async {
-                // Set items in the shared view model and calculate the route
-                self.routeViewModel.fromItem = sourceItem
-                self.routeViewModel.toItem = destinationItem
-                self.routeViewModel.calculateRoutes { success in
-                    // The onChange modifier on routes will handle camera changes.
-                    if success {
-                        
-                    } 
-                }
-                
-                // Update UI
-                isSelectionInProgress = true
-                self.searchText = "\(destinationItem.name ?? ""), \(destinationItem.placemark.title ?? "")"
-                self.isLocationSelected = true
-                self.searchService.searchResults = []
-                
-                DispatchQueue.main.asyncAfter(deadline: .now() + 0.1, execute: {
-                    isSelectionInProgress = false
-                })
-            }
-        }
-    }
-    
-<<<<<<< HEAD
-    private func calculateRoute(from: MKMapItem, to: MKMapItem) {
-        self.selectedPlace = nil // Clear single selected place when showing a route
-        let request = MKDirections.Request()
-        request.source = from
-        request.destination = to
-        request.transportType = .automobile
-
-        self.fromRouteMapItem = from // Set 'From' marker for display
-        self.toRouteMapItem = to     // Set 'To' marker for display
-
-        let directions = MKDirections(request: request)
-        directions.calculate { response, error in
-            guard let routeResponse = response?.routes.first else {
-                if let error = error { print("Route calculation error: \(error.localizedDescription)") }
-                return
-=======
             if let mapItem = response?.mapItems.first {
                 DispatchQueue.main.async {
                     self.handleMainSearchSelection(mapItem, presentSheet: true)
                 }
->>>>>>> 5d5a8cd9
-            }
-            DispatchQueue.main.async(execute: {
-                self.route = routeResponse.polyline // Changed self?.route to self.route
-                // Convert the route's bounding box to a region
-                var region = MKCoordinateRegion(routeResponse.polyline.boundingMapRect)
-                // Zoom out by increasing the span by 40%
-                region.span.latitudeDelta *= 1.4
-                region.span.longitudeDelta *= 1.4
-
-                withAnimation {
-                    self.position = .region(region)
-                }
-            })
-        }
-    }
-    
-<<<<<<< HEAD
-=======
->>>>>>> V2
-    private func zoom(in zoomIn: Bool) {
-        guard let currentRegion = visibleRegion else { return }
-        let factor = zoomIn ? 0.5 : 2
-        let newSpan = MKCoordinateSpan(latitudeDelta: currentRegion.span.latitudeDelta * factor, longitudeDelta: currentRegion.span.longitudeDelta * factor)
-        let newRegion = MKCoordinateRegion(center: currentRegion.center, span: newSpan)
-        withAnimation { position = .region(newRegion) }
-=======
+            }
+        }
+    }
+    
 
 
     // MARK: - Extracted Views
@@ -742,7 +554,6 @@
             .padding(.horizontal)
             .padding(.top, 4)
         }
->>>>>>> 5d5a8cd9
     }
 
 private func zoom(in zoomIn: Bool) {
